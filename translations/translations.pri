--- conflicted
+++ resolved
@@ -2,8 +2,7 @@
     !exists($$QMAKE_LRELEASE) { QMAKE_LRELEASE = lrelease }
 }
 
-<<<<<<< HEAD
-linux {
+unix {
     # fix for ArchLinux
     DEP_CHECK = $$system(which lrelease)
     contains($$DEP_CHECK, "no lrelease in") {
@@ -20,13 +19,6 @@
 
 CODECFORTR = UTF-8
 
-=======
-# fix for ArchLinux
-!exists(QMAKE_LRELEASE) {
-    QMAKE_LRELEASE = lrelease-qt
-}
-
->>>>>>> 54508bdc
 updateqm.input = TRANSLATIONS
 updateqm.output = ${QMAKE_FILE_BASE}.qm
 updateqm.commands = $$QMAKE_LRELEASE -silent ${QMAKE_FILE_IN} -qm $$DESTDIR/${QMAKE_FILE_BASE}.qm
