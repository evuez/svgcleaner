--- conflicted
+++ resolved
@@ -5,14 +5,12 @@
 and this project adheres to [Semantic Versioning](http://semver.org/).
 
 ## [Unreleased]
-<<<<<<< HEAD
 ### Added
 - `--group-by-style` can group two nodes now.
 - `--group-by-style` can group into `svg` now.
-=======
+
 ### Fixed
 - `transform` grouping in `--group-by-style`.
->>>>>>> 6013f987
 
 ## [0.9.0] - 2017-06-05
 ### Added
